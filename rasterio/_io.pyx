# cython: boundscheck=False
"""Rasterio input/output."""

from __future__ import absolute_import

import logging
import os
import os.path
<<<<<<< HEAD
import sys
import uuid
import warnings

import numpy as np

from rasterio._base import (
    crop_window, eval_window, window_shape, window_index, tastes_like_gdal)
from rasterio._drivers import driver_count, GDALEnv
from rasterio._err import (
    CPLErrors, GDALError, CPLE_OpenFailedError, CPLE_IllegalArgError)
from rasterio.crs import CRS
=======
import warnings

import numpy as np

cimport numpy as np
from rasterio cimport _base, _gdal

>>>>>>> 4afb610d
from rasterio import dtypes
from rasterio._base import crop_window, eval_window
from rasterio._err import CPLErrors, CPLE_OpenFailed
from rasterio.crs import CRS
from rasterio.compat import text_type, string_types
from rasterio.enums import ColorInterp, MaskFlags, Resampling
from rasterio.errors import DriverRegistrationError
from rasterio.errors import RasterioIOError
from rasterio.errors import NodataShadowWarning
from rasterio.sample import sample_gen
from rasterio.transform import Affine
from rasterio.vfs import parse_path, vsi_path

cimport numpy as np

from rasterio._base cimport _osr_from_crs, get_driver_name, DatasetBase
from rasterio._gdal cimport (
    CPLFree, CPLMalloc, CSLDestroy, CSLDuplicate, CSLFetchNameValue,
    CSLSetNameValue, GDALBuildOverviews, GDALClose, GDALCreate,
    GDALCreateColorTable, GDALCreateCopy, GDALCreateMaskBand,
    GDALDatasetRasterIO, GDALDestroyColorTable, GDALFillRaster,
    GDALGetDatasetDriver, GDALGetDatasetDriver, GDALGetDriverByName,
    GDALGetDriverShortName, GDALGetMaskBand, GDALGetMaskFlags, GDALGetMetadata,
    GDALGetRasterBand, GDALGetRasterCount, GDALGetRasterXSize,
    GDALGetRasterYSize, GDALOpen, GDALRasterIO, GDALSetColorEntry,
    GDALSetGeoTransform, GDALSetMetadata, GDALSetProjection,
    GDALSetRasterColorInterpretation, GDALSetRasterColorTable,
    GDALSetRasterNoDataValue, GDALSetRasterNoDataValue,
    OSRDestroySpatialReference, OSRExportToWkt, OSRFixup, OSRImportFromEPSG,
    OSRImportFromProj4, OSRNewSpatialReference, OSRSetFromUserInput,
    VSIGetMemFileBuffer, vsi_l_offset)

include "gdal.pxi"


log = logging.getLogger(__name__)


cdef bint in_dtype_range(value, dtype):
    """Returns True if value is in the range of dtype, else False."""
    infos = {
        'c': np.finfo,
        'f': np.finfo,
        'i': np.iinfo,
        'u': np.iinfo,
        # Cython 0.22 returns dtype.kind as an int and will not cast to a char
        99: np.finfo,
        102: np.finfo,
        105: np.iinfo,
        117: np.iinfo
    }
    key = np.dtype(dtype).kind
    if np.isnan(value):
        return key in ('c', 'f', 99, 102)

    rng = infos[key](dtype)
    return rng.min <= value <= rng.max

# Single band IO functions.

cdef int io_ubyte(
        GDALRasterBandH band,
        int mode,
        int xoff,
        int yoff,
        int width,
        int height,
        np.uint8_t[:, :] buffer):
    with nogil:
        return GDALRasterIO(
            band, mode, xoff, yoff, width, height,
            &buffer[0, 0], buffer.shape[1], buffer.shape[0], 1, 0, 0)

cdef int io_uint16(
        GDALRasterBandH band,
        int mode,
        int xoff,
        int yoff,
        int width,
        int height,
        np.uint16_t[:, :] buffer):
    with nogil:
        return GDALRasterIO(
            band, mode, xoff, yoff, width, height,
            &buffer[0, 0], buffer.shape[1], buffer.shape[0], 2, 0, 0)

cdef int io_int16(
        GDALRasterBandH band,
        int mode,
        int xoff,
        int yoff,
        int width,
        int height,
        np.int16_t[:, :] buffer):
    with nogil:
        return GDALRasterIO(
            band, mode, xoff, yoff, width, height,
            &buffer[0, 0], buffer.shape[1], buffer.shape[0], 3, 0, 0)

cdef int io_uint32(
        GDALRasterBandH band,
        int mode,
        int xoff,
        int yoff,
        int width,
        int height,
        np.uint32_t[:, :] buffer):
    with nogil:
        return GDALRasterIO(
            band, mode, xoff, yoff, width, height,
            &buffer[0, 0], buffer.shape[1], buffer.shape[0], 4, 0, 0)

cdef int io_int32(
        GDALRasterBandH band,
        int mode,
        int xoff,
        int yoff,
        int width,
        int height,
        np.int32_t[:, :] buffer):
    with nogil:
        return GDALRasterIO(
            band, mode, xoff, yoff, width, height,
            &buffer[0, 0], buffer.shape[1], buffer.shape[0], 5, 0, 0)

cdef int io_float32(
        GDALRasterBandH band,
        int mode,
        int xoff,
        int yoff,
        int width,
        int height,
        np.float32_t[:, :] buffer):
    with nogil:
        return GDALRasterIO(
            band, mode, xoff, yoff, width, height,
            &buffer[0, 0], buffer.shape[1], buffer.shape[0], 6, 0, 0)

cdef int io_float64(
        GDALRasterBandH band,
        int mode,
        int xoff,
        int yoff,
        int width,
        int height,
        np.float64_t[:, :] buffer):
    with nogil:
        return GDALRasterIO(
            band, mode, xoff, yoff, width, height,
            &buffer[0, 0], buffer.shape[1], buffer.shape[0], 7, 0, 0)

# The multi-band IO functions.

cdef int io_multi_ubyte(
        GDALDatasetH hds,
        int mode,
        int xoff,
        int yoff,
        int width,
        int height,
        np.uint8_t[:, :, :] buffer,
        long[:] indexes,
        int count) nogil:
    cdef int i, retval=0
    cdef GDALRasterBandH band
    cdef int *bandmap
    with nogil:
        bandmap = <int *>CPLMalloc(count*sizeof(int))
        for i in range(count):
            bandmap[i] = indexes[i]
        retval = GDALDatasetRasterIO(
            hds, mode, xoff, yoff, width, height, &buffer[0, 0, 0],
            buffer.shape[2], buffer.shape[1], 1, count, bandmap, 0, 0, 0)
        CPLFree(bandmap)
    return retval

cdef int io_multi_uint16(
        GDALDatasetH hds,
        int mode,
        int xoff,
        int yoff,
        int width,
        int height,
        np.uint16_t[:, :, :] buf,
        long[:] indexes,
        int count) nogil:
    cdef int i, retval=0
    cdef GDALRasterBandH band = NULL
    cdef int *bandmap
    with nogil:
        bandmap = <int *>CPLMalloc(count*sizeof(int))
        for i in range(count):
            bandmap[i] = indexes[i]
        retval = GDALDatasetRasterIO(
            hds, mode, xoff, yoff, width, height, &buf[0, 0, 0], buf.shape[2],
            buf.shape[1], 2, count, bandmap, 0, 0, 0)
        CPLFree(bandmap)
    return retval

cdef int io_multi_int16(
        GDALDatasetH hds,
        int mode,
        int xoff,
        int yoff,
        int width,
        int height,
        np.int16_t[:, :, :] buf,
        long[:] indexes,
        int count) nogil:
    cdef int i, retval=0
    cdef GDALRasterBandH band = NULL
    cdef int *bandmap
    with nogil:
        bandmap = <int *>CPLMalloc(count*sizeof(int))
        for i in range(count):
            bandmap[i] = indexes[i]
        retval = GDALDatasetRasterIO(
            hds, mode, xoff, yoff, width, height, &buf[0, 0, 0], buf.shape[2],
            buf.shape[1], 3, count, bandmap, 0, 0, 0)
        CPLFree(bandmap)
    return retval

cdef int io_multi_uint32(
        GDALDatasetH hds,
        int mode,
        int xoff,
        int yoff,
        int width,
        int height,
        np.uint32_t[:, :, :] buf,
        long[:] indexes,
        int count) nogil:
    cdef int i, retval=0
    cdef GDALRasterBandH band = NULL
    cdef int *bandmap
    with nogil:
        bandmap = <int *>CPLMalloc(count*sizeof(int))
        for i in range(count):
            bandmap[i] = indexes[i]
        retval = GDALDatasetRasterIO(
            hds, mode, xoff, yoff, width, height, &buf[0, 0, 0], buf.shape[2],
            buf.shape[1], 4, count, bandmap, 0, 0, 0)
        CPLFree(bandmap)
    return retval

cdef int io_multi_int32(
        GDALDatasetH hds,
        int mode,
        int xoff,
        int yoff,
        int width,
        int height,
        np.int32_t[:, :, :] buf,
        long[:] indexes,
        int count) nogil:
    cdef int i, retval=0
    cdef GDALRasterBandH band = NULL
    cdef int *bandmap
    with nogil:
        bandmap = <int *>CPLMalloc(count*sizeof(int))
        for i in range(count):
            bandmap[i] = indexes[i]
        retval = GDALDatasetRasterIO(
            hds, mode, xoff, yoff, width, height, &buf[0, 0, 0], buf.shape[2],
            buf.shape[1], 5, count, bandmap, 0, 0, 0)
        CPLFree(bandmap)
    return retval


cdef int io_multi_float32(
        GDALDatasetH hds,
        int mode,
        int xoff,
        int yoff,
        int width,
        int height,
        np.float32_t[:, :, :] buf,
        long[:] indexes,
        int count) nogil:
    cdef int i, retval=0
    cdef GDALRasterBandH band = NULL
    cdef int *bandmap
    with nogil:
        bandmap = <int *>CPLMalloc(count*sizeof(int))
        for i in range(count):
            bandmap[i] = indexes[i]
        retval = GDALDatasetRasterIO(
            hds, mode, xoff, yoff, width, height, &buf[0, 0, 0], buf.shape[2],
            buf.shape[1], 6, count, bandmap, 0, 0, 0)
        CPLFree(bandmap)
    return retval

cdef int io_multi_float64(
        GDALDatasetH hds,
        int mode,
        int xoff,
        int yoff,
        int width,
        int height,
        np.float64_t[:, :, :] buf,
        long[:] indexes,
        int count) nogil:

    cdef int i, retval=0
    cdef GDALRasterBandH band = NULL
    cdef int *bandmap
    with nogil:
        bandmap = <int *>CPLMalloc(count*sizeof(int))
        for i in range(count):
            bandmap[i] = indexes[i]
        retval = GDALDatasetRasterIO(
            hds, mode, xoff, yoff, width, height, &buf[0, 0, 0], buf.shape[2],
            buf.shape[1], 7, count, bandmap, 0, 0, 0)
        CPLFree(bandmap)
    return retval

cdef int io_multi_cint16(
        GDALDatasetH hds,
        int mode,
        int xoff,
        int yoff,
        int width,
        int height,
        np.complex_t[:, :, :] out,
        long[:] indexes,
        int count):
    cdef int retval=0
    cdef int *bandmap
    cdef int I, J, K
    cdef int i, j, k
    cdef np.int16_t real, imag

    buf = np.zeros(
            (out.shape[0], 2*out.shape[2]*out.shape[1]),
            dtype=np.int16)
    cdef np.int16_t[:, :] buf_view = buf

    with nogil:
        bandmap = <int *>CPLMalloc(count*sizeof(int))
        for i in range(count):
            bandmap[i] = indexes[i]
        retval = GDALDatasetRasterIO(
            hds, mode, xoff, yoff, width, height, &buf_view[0, 0],
            out.shape[2], out.shape[1], 8, count, bandmap, 0, 0, 0)
        CPLFree(bandmap)

        if retval > 0:
            return retval

        I = out.shape[0]
        J = out.shape[1]
        K = out.shape[2]
        for i in range(I):
            for j in range(J):
                for k in range(K):
                    real = buf_view[i, 2*(j*K+k)]
                    imag = buf_view[i, 2*(j*K+k)+1]
                    out[i,j,k].real = real
                    out[i,j,k].imag = imag

    return retval

cdef int io_multi_cint32(
        GDALDatasetH hds,
        int mode,
        int xoff,
        int yoff,
        int width,
        int height,
        np.complex_t[:, :, :] out,
        long[:] indexes,
        int count):

    cdef int retval=0
    cdef int *bandmap
    cdef int I, J, K
    cdef int i, j, k
    cdef np.int32_t real, imag

    buf = np.empty(
            (out.shape[0], 2*out.shape[2]*out.shape[1]),
            dtype=np.int32)
    cdef np.int32_t[:, :] buf_view = buf

    with nogil:
        bandmap = <int *>CPLMalloc(count*sizeof(int))
        for i in range(count):
            bandmap[i] = indexes[i]
        retval = GDALDatasetRasterIO(
            hds, mode, xoff, yoff, width, height, &buf_view[0, 0],
            out.shape[2], out.shape[1], 9, count, bandmap, 0, 0, 0)
        CPLFree(bandmap)

        if retval > 0:
            return retval

        I = out.shape[0]
        J = out.shape[1]
        K = out.shape[2]
        for i in range(I):
            for j in range(J):
                for k in range(K):
                    real = buf_view[i, 2*(j*K+k)]
                    imag = buf_view[i, 2*(j*K+k)+1]
                    out[i,j,k].real = real
                    out[i,j,k].imag = imag

    return retval

cdef int io_multi_cfloat32(
        GDALDatasetH hds,
        int mode,
        int xoff,
        int yoff,
        int width,
        int height,
        np.complex64_t[:, :, :] out,
        long[:] indexes,
        int count):

    cdef int retval=0
    cdef int *bandmap
    cdef int I, J, K
    cdef int i, j, k
    cdef np.float32_t real, imag

    buf = np.empty(
            (out.shape[0], 2*out.shape[2]*out.shape[1]),
            dtype=np.float32)
    cdef np.float32_t[:, :] buf_view = buf

    with nogil:
        bandmap = <int *>CPLMalloc(count*sizeof(int))
        for i in range(count):
            bandmap[i] = indexes[i]
        retval = GDALDatasetRasterIO(
            hds, mode, xoff, yoff, width, height, &buf_view[0, 0],
            out.shape[2], out.shape[1], 10, count, bandmap, 0, 0, 0)
        CPLFree(bandmap)

        if retval > 0:
            return retval

        I = out.shape[0]
        J = out.shape[1]
        K = out.shape[2]
        for i in range(I):
            for j in range(J):
                for k in range(K):
                    real = buf_view[i, 2*(j*K+k)]
                    imag = buf_view[i, 2*(j*K+k)+1]
                    out[i,j,k].real = real
                    out[i,j,k].imag = imag

    return retval

cdef int io_multi_cfloat64(
        GDALDatasetH hds,
        int mode,
        int xoff,
        int yoff,
        int width,
        int height,
        np.complex128_t[:, :, :] out,
        long[:] indexes,
        int count):

    cdef int retval=0
    cdef int *bandmap
    cdef int I, J, K
    cdef int i, j, k
    cdef np.float64_t real, imag

    buf = np.empty(
            (out.shape[0], 2*out.shape[2]*out.shape[1]),
            dtype=np.float64)
    cdef np.float64_t[:, :] buf_view = buf

    with nogil:
        bandmap = <int *>CPLMalloc(count*sizeof(int))
        for i in range(count):
            bandmap[i] = indexes[i]
        retval = GDALDatasetRasterIO(
            hds, mode, xoff, yoff, width, height, &buf_view[0, 0],
            out.shape[2], out.shape[1], 11, count, bandmap, 0, 0, 0)
        CPLFree(bandmap)

        if retval > 0:
            return retval

        I = out.shape[0]
        J = out.shape[1]
        K = out.shape[2]
        for i in range(I):
            for j in range(J):
                for k in range(K):
                    real = buf_view[i, 2*(j*K+k)]
                    imag = buf_view[i, 2*(j*K+k)+1]
                    out[i,j,k].real = real
                    out[i,j,k].imag = imag

    return retval


cdef int io_multi_mask(
        GDALDatasetH hds,
        int mode,
        int xoff,
        int yoff,
        int width,
        int height,
        np.uint8_t[:, :, :] buffer,
        long[:] indexes,
        int count):
    cdef int i, j, retval=0
    cdef GDALRasterBandH band
    cdef GDALRasterBandH hmask

    for i in range(count):
        j = indexes[i]
        band = GDALGetRasterBand(hds, j)
        if band == NULL:
            raise ValueError("Null band")
        hmask = GDALGetMaskBand(band)
        if hmask == NULL:
            raise ValueError("Null mask band")
        with nogil:
            retval = GDALRasterIO(
                hmask, mode, xoff, yoff, width, height,
                &buffer[i, 0, 0], buffer.shape[2], buffer.shape[1], 1, 0, 0)
            if retval:
                break
    return retval


cdef int io_auto(image, GDALRasterBandH band, bint write):
    """
    Convenience function to handle IO with a GDAL band and a 2D numpy image

    :param image: a numpy 2D image
    :param band: an instance of GDALGetRasterBand
    :param write: 1 (True) uses write mode (writes image into band),
                  0 (False) uses read mode (reads band into image)
    :return: the return value from the data-type specific IO function
    """

    cdef int ndims = len(image.shape)
    cdef int height = image.shape[-2]
    cdef int width = image.shape[-1]
    cdef int count
    cdef long[:] indexes
    dtype_name = image.dtype.name

    if ndims == 2:
        if dtype_name == "float32":
            return io_float32(band, write, 0, 0, width, height, image)
        elif dtype_name == "float64":
            return io_float64(band, write, 0, 0, width, height, image)
        elif dtype_name == "uint8":
            return io_ubyte(band, write, 0, 0, width, height, image)
        elif dtype_name == "int16":
            return io_int16(band, write, 0, 0, width, height, image)
        elif dtype_name == "int32":
            return io_int32(band, write, 0, 0, width, height, image)
        elif dtype_name == "uint16":
            return io_uint16(band, write, 0, 0, width, height, image)
        elif dtype_name == "uint32":
            return io_uint32(band, write, 0, 0, width, height, image)
        else:
            raise ValueError("Image dtype is not supported for this function."
                             "Must be float32, float64, int16, int32, uint8, "
                             "uint16, or uint32")
    elif ndims == 3:
        count = image.shape[0]
        indexes = np.arange(1, count + 1)

        dtype_name = image.dtype.name

        if dtype_name == "float32":
            return io_multi_float32(band, write, 0, 0, width, height, image,
                                    indexes, count)
        elif dtype_name == "float64":
            return io_multi_float64(band, write, 0, 0, width, height, image,
                                    indexes, count)
        elif dtype_name == "uint8":
            return io_multi_ubyte(band, write, 0, 0, width, height, image,
                                    indexes, count)
        elif dtype_name == "int16":
            return io_multi_int16(band, write, 0, 0, width, height, image,
                                    indexes, count)
        elif dtype_name == "int32":
            return io_multi_int32(band, write, 0, 0, width, height, image,
                                    indexes, count)
        elif dtype_name == "uint16":
            return io_multi_uint16(band, write, 0, 0, width, height, image,
                                    indexes, count)
        elif dtype_name == "uint32":
            return io_multi_uint32(band, write, 0, 0, width, height, image,
                                    indexes, count)
        else:
            raise ValueError("Image dtype is not supported for this function."
                             "Must be float32, float64, int16, int32, uint8, "
                             "uint16, or uint32")

    else:
        raise ValueError("Specified image must have 2 or 3 dimensions")


cdef class DatasetReaderBase(DatasetBase):

<<<<<<< HEAD
    def read_band(self, bidx, out=None, window=None, masked=False):
        """Read the `bidx` band into an `out` array if provided,
        otherwise return a new array.

        Band indexes begin with 1: read_band(1) returns the first band.

        The optional `window` argument is a 2 item tuple. The first item
        is a tuple containing the indexes of the rows at which the
        window starts and stops and the second is a tuple containing the
        indexes of the columns at which the window starts and stops. For
        example, ((0, 2), (0, 2)) defines a 2x2 window at the upper left
        of the raster dataset.
        """
        warnings.warn(
            "read_band() is deprecated and will be removed by Rasterio 1.0. "
            "Please use read() instead.",
            FutureWarning,
            stacklevel=2)
        return self.read(bidx, out=out, window=window, masked=masked)


=======
>>>>>>> 4afb610d
    def read(self, indexes=None, out=None, window=None, masked=False,
            out_shape=None, boundless=False):
        """Read raster bands as a multidimensional array

        Parameters
        ----------
        indexes : list of ints or a single int, optional
            If `indexes` is a list, the result is a 3D array, but is
            a 2D array if it is a band index number.

        out : numpy ndarray, optional
            As with Numpy ufuncs, this is an optional reference to an
            output array with the same dimensions and shape into which
            data will be placed.

            *Note*: the method's return value may be a view on this
            array. In other words, `out` is likely to be an
            incomplete representation of the method's results.

            Cannot combined with `out_shape`.

        out_shape : tuple, optional
            A tuple describing the output array's shape.  Allows for decimated
            reads without constructing an output Numpy array.

            Cannot combined with `out`.

        window : a pair (tuple) of pairs of ints, optional
            The optional `window` argument is a 2 item tuple. The first
            item is a tuple containing the indexes of the rows at which
            the window starts and stops and the second is a tuple
            containing the indexes of the columns at which the window
            starts and stops. For example, ((0, 2), (0, 2)) defines
            a 2x2 window at the upper left of the raster dataset.

        masked : bool, optional
            If `masked` is `True` the return value will be a masked
            array. Otherwise (the default) the return value will be a
            regular array. Masks will be exactly the inverse of the
            GDAL RFC 15 conforming arrays returned by read_masks().

        boundless : bool, optional (default `False`)
            If `True`, windows that extend beyond the dataset's extent
            are permitted and partially or completely filled arrays will
            be returned as appropriate.

        Returns
        -------
        Numpy ndarray or a view on a Numpy ndarray

        Note: as with Numpy ufuncs, an object is returned even if you
        use the optional `out` argument and the return value shall be
        preferentially used by callers.
        """

        cdef GDALRasterBandH band = NULL

        return2d = False
        if indexes is None:
            indexes = self.indexes
        elif isinstance(indexes, int):
            indexes = [indexes]
            return2d = True
            if out is not None and out.ndim == 2:
                out.shape = (1,) + out.shape
        if not indexes:
            raise ValueError("No indexes to read")

        check_dtypes = set()
        nodatavals = []
        # Check each index before processing 3D array
        for bidx in indexes:
            if bidx not in self.indexes:
                raise IndexError("band index out of range")
            idx = self.indexes.index(bidx)

            dtype = self.dtypes[idx]
            check_dtypes.add(dtype)

            ndv = self._nodatavals[idx]
            # Change given nodatavals to the closest value that
            # can be represented by this band's data type to
            # match GDAL's strategy.
            if ndv is not None:
                if np.dtype(dtype).kind in ('i', 'u'):
                    info = np.iinfo(dtype)
                    dt_min, dt_max = info.min, info.max
                elif np.dtype(dtype).kind in ('f', 'c'):
                    info = np.finfo(dtype)
                    dt_min, dt_max = info.min, info.max
                else:
                    dt_min, dt_max = False, True
                if ndv < dt_min:
                    ndv = dt_min
                elif ndv > dt_max:
                    ndv = dt_max

            nodatavals.append(ndv)

        # Mixed dtype reads are not supported at this time.
        if len(check_dtypes) > 1:
            raise ValueError("more than one 'dtype' found")
        elif len(check_dtypes) == 0:
            dtype = self.dtypes[0]
        else:
            dtype = check_dtypes.pop()

        # Get the natural shape of the read window, boundless or not.
        win_shape = (len(indexes),)
        if window:
            if boundless:
                win_shape += (
                        window[0][1]-window[0][0], window[1][1]-window[1][0])
            else:
                window = crop_window(
                    eval_window(window, self.height, self.width),
                    self.height, self.width
                )
                (r_start, r_stop), (c_start, c_stop) = window
                win_shape += (r_stop - r_start, c_stop - c_start)
        else:
            win_shape += self.shape

        if out is not None and out_shape is not None:
            raise ValueError("out and out_shape are exclusive")
        elif out_shape is not None:
            if len(out_shape) == 2:
                out_shape = (1,) + out_shape
            out = np.empty(out_shape, dtype=dtype)

        if out is not None:
            if out.dtype != dtype:
                raise ValueError(
                    "the array's dtype '%s' does not match "
                    "the file's dtype '%s'" % (out.dtype, dtype))
            if out.shape[0] != win_shape[0]:
                raise ValueError(
                    "'out' shape %s does not match window shape %s" %
                    (out.shape, win_shape))

        # Masking
        # -------
        #
        # If masked is True, we check the GDAL mask flags using
        # GDALGetMaskFlags. If GMF_ALL_VALID for all bands, we do not
        # call read_masks(), but pass `mask=False` to the masked array
        # constructor. Else, we read the GDAL mask bands using
        # read_masks(), invert them and use them in constructing masked
        # arrays.

        if masked:

            mask_flags = [0]*self.count
            for i, j in zip(range(self.count), self.indexes):
                band = self.band(j)
                mask_flags[i] = GDALGetMaskFlags(band)

            all_valid = all([flag & 0x01 == 1 for flag in mask_flags])

            log.debug("all_valid: %s", all_valid)
            log.debug("mask_flags: %r", mask_flags)

        if out is None:
            out = np.zeros(win_shape, dtype)
            for ndv, arr in zip(
                    nodatavals, out if len(out.shape) == 3 else [out]):
                if ndv is not None:
                    arr.fill(ndv)

        # We can jump straight to _read() in some cases. We can ignore
        # the boundless flag if there's no given window.
        if not boundless or not window:
            out = self._read(indexes, out, window, dtype)

            if masked:
                if all_valid:
                    mask = np.ma.nomask
                else:
                    mask = np.empty(out.shape, 'uint8')
                    mask = ~self._read(
                        indexes, mask, window, 'uint8', masks=True
                        ).astype('bool')

                kwds = {'mask': mask}
                # Set a fill value only if the read bands share a
                # single nodata value.
                if len(set(nodatavals)) == 1:
                    if nodatavals[0] is not None:
                        kwds['fill_value'] = nodatavals[0]
                out = np.ma.array(out, **kwds)

        else:
            # Compute the overlap between the dataset and the boundless window.
            overlap = ((
                max(min(window[0][0], self.height), 0),
                max(min(window[0][1], self.height), 0)), (
                max(min(window[1][0], self.width), 0),
                max(min(window[1][1], self.width), 0)))

            if overlap != ((0, 0), (0, 0)):
                # Prepare a buffer.
                window_h, window_w = win_shape[-2:]
                overlap_h = overlap[0][1] - overlap[0][0]
                overlap_w = overlap[1][1] - overlap[1][0]
                scaling_h = float(out.shape[-2:][0])/window_h
                scaling_w = float(out.shape[-2:][1])/window_w
                buffer_shape = (
                        int(round(overlap_h*scaling_h)),
                        int(round(overlap_w*scaling_w)))
                data = np.empty(win_shape[:-2] + buffer_shape, dtype)
                data = self._read(indexes, data, overlap, dtype)

                if masked:
                    mask = np.empty(win_shape[:-2] + buffer_shape, 'uint8')
                    mask = ~self._read(
                        indexes, mask, overlap, 'uint8', masks=True
                        ).astype('bool')
                    kwds = {'mask': mask}
                    if len(set(nodatavals)) == 1:
                        if nodatavals[0] is not None:
                            kwds['fill_value'] = nodatavals[0]
                    data = np.ma.array(data, **kwds)

            else:
                data = None
                if masked:
                    kwds = {'mask': True}
                    if len(set(nodatavals)) == 1:
                        if nodatavals[0] is not None:
                            kwds['fill_value'] = nodatavals[0]
                    out = np.ma.array(out, **kwds)

            if data is not None:
                # Determine where to put the data in the output window.
                data_h, data_w = buffer_shape
                roff = 0
                coff = 0
                if window[0][0] < 0:
                    roff = int(-window[0][0] * scaling_h)
                if window[1][0] < 0:
                    coff = int(-window[1][0] * scaling_w)

                for dst, src in zip(
                        out if len(out.shape) == 3 else [out],
                        data if len(data.shape) == 3 else [data]):
                    dst[roff:roff+data_h, coff:coff+data_w] = src

                if masked:
                    if not hasattr(out, 'mask'):
                        kwds = {'mask': True}
                        if len(set(nodatavals)) == 1:
                            if nodatavals[0] is not None:
                                kwds['fill_value'] = nodatavals[0]
                        out = np.ma.array(out, **kwds)

                    for dst, src in zip(
                            out.mask if len(out.shape) == 3 else [out.mask],
                            data.mask if len(data.shape) == 3 else [data.mask]):
                        dst[roff:roff+data_h, coff:coff+data_w] = src

        if return2d:
            out.shape = out.shape[1:]

        return out


    def read_masks(self, indexes=None, out=None, out_shape=None, window=None,
                   boundless=False):
        """Read raster band masks as a multidimensional array

        Parameters
        ----------
        indexes : list of ints or a single int, optional
            If `indexes` is a list, the result is a 3D array, but is
            a 2D array if it is a band index number.

        out : numpy ndarray, optional
            As with Numpy ufuncs, this is an optional reference to an
            output array with the same dimensions and shape into which
            data will be placed.

            *Note*: the method's return value may be a view on this
            array. In other words, `out` is likely to be an
            incomplete representation of the method's results.

            Cannot combine with `out_shape`.

        out_shape : tuple, optional
            A tuple describing the output array's shape.  Allows for decimated
            reads without constructing an output Numpy array.

            Cannot combined with `out`.

        window : a pair (tuple) of pairs of ints, optional
            The optional `window` argument is a 2 item tuple. The first
            item is a tuple containing the indexes of the rows at which
            the window starts and stops and the second is a tuple
            containing the indexes of the columns at which the window
            starts and stops. For example, ((0, 2), (0, 2)) defines
            a 2x2 window at the upper left of the raster dataset.

        boundless : bool, optional (default `False`)
            If `True`, windows that extend beyond the dataset's extent
            are permitted and partially or completely filled arrays will
            be returned as appropriate.

        Returns
        -------
        Numpy ndarray or a view on a Numpy ndarray

        Note: as with Numpy ufuncs, an object is returned even if you
        use the optional `out` argument and the return value shall be
        preferentially used by callers.
        """

        return2d = False
        if indexes is None:
            indexes = self.indexes
        elif isinstance(indexes, int):
            indexes = [indexes]
            return2d = True
            if out is not None and out.ndim == 2:
                out.shape = (1,) + out.shape
        if not indexes:
            raise ValueError("No indexes to read")

        # Get the natural shape of the read window, boundless or not.
        win_shape = (len(indexes),)
        if window:
            if boundless:
                win_shape += (
                        window[0][1]-window[0][0], window[1][1]-window[1][0])
            else:
                w = eval_window(window, self.height, self.width)
                minr = min(max(w[0][0], 0), self.height)
                maxr = max(0, min(w[0][1], self.height))
                minc = min(max(w[1][0], 0), self.width)
                maxc = max(0, min(w[1][1], self.width))
                win_shape += (maxr - minr, maxc - minc)
                window = ((minr, maxr), (minc, maxc))
        else:
            win_shape += self.shape

        dtype = 'uint8'

        if out is not None and out_shape is not None:
            raise ValueError("out and out_shape are exclusive")
        elif out_shape is not None:
            if len(out_shape) == 2:
                out_shape = (1,) + out_shape
            out = np.zeros(out_shape, 'uint8')

        if out is not None:
            if out.dtype != np.dtype(dtype):
                raise ValueError(
                    "the out array's dtype '%s' does not match '%s'"
                    % (out.dtype, dtype))
            if out.shape[0] != win_shape[0]:
                raise ValueError(
                    "'out' shape %s does not match window shape %s" %
                    (out.shape, win_shape))
        else:
            out = np.zeros(win_shape, 'uint8')


        # We can jump straight to _read() in some cases. We can ignore
        # the boundless flag if there's no given window.
        if not boundless or not window:
            out = self._read(indexes, out, window, dtype, masks=True)

        else:
            # Compute the overlap between the dataset and the boundless window.
            overlap = ((
                max(min(window[0][0], self.height), 0),
                max(min(window[0][1], self.height), 0)), (
                max(min(window[1][0], self.width), 0),
                max(min(window[1][1], self.width), 0)))

            if overlap != ((0, 0), (0, 0)):
                # Prepare a buffer.
                window_h, window_w = win_shape[-2:]
                overlap_h = overlap[0][1] - overlap[0][0]
                overlap_w = overlap[1][1] - overlap[1][0]
                scaling_h = float(out.shape[-2:][0])/window_h
                scaling_w = float(out.shape[-2:][1])/window_w
                buffer_shape = (int(overlap_h*scaling_h), int(overlap_w*scaling_w))
                data = np.empty(win_shape[:-2] + buffer_shape, 'uint8')
                data = self._read(indexes, data, overlap, dtype, masks=True)
            else:
                data = None

            if data is not None:
                # Determine where to put the data in the output window.
                data_h, data_w = data.shape[-2:]
                roff = 0
                coff = 0
                if window[0][0] < 0:
                    roff = int(window_h*scaling_h) - data_h
                if window[1][0] < 0:
                    coff = int(window_w*scaling_w) - data_w
                for dst, src in zip(
                        out if len(out.shape) == 3 else [out],
                        data if len(data.shape) == 3 else [data]):
                    dst[roff:roff+data_h, coff:coff+data_w] = src

        if return2d:
            out.shape = out.shape[1:]

        return out


    def _read(self, indexes, out, window, dtype, masks=False):
        """Read raster bands as a multidimensional array

        If `indexes` is a list, the result is a 3D array, but
        is a 2D array if it is a band index number.

        Optional `out` argument is a reference to an output array with the
        same dimensions and shape.

        See `read_band` for usage of the optional `window` argument.

        The return type will be either a regular NumPy array, or a masked
        NumPy array depending on the `masked` argument. The return type is
        forced if either `True` or `False`, but will be chosen if `None`.
        For `masked=None` (default), the array will be the same type as
        `out` (if used), or will be masked if any of the nodatavals are
        not `None`.
        """
        cdef int height, width, xoff, yoff, aix, bidx, indexes_count
        cdef int retval = 0

        if self._hds == NULL:
            raise ValueError("can't read closed raster file")

        # Prepare the IO window.
        if window:
            window = eval_window(window, self.height, self.width)
            yoff = <int>window[0][0]
            xoff = <int>window[1][0]
            height = <int>window[0][1] - yoff
            width = <int>window[1][1] - xoff
        else:
            xoff = yoff = <int>0
            width = <int>self.width
            height = <int>self.height

        # Call io_multi* functions with C type args so that they
        # can release the GIL.
        indexes_arr = np.array(indexes, dtype=int)
        indexes_count = <int>indexes_arr.shape[0]
        gdt = dtypes.dtype_rev[dtype]

        if masks:
            # Warn if nodata attribute is shadowing an alpha band.
            if self.count == 4 and self.colorinterp(4) == ColorInterp.alpha:
                for flags in self.mask_flags:
                    if flags & MaskFlags.nodata:
                        warnings.warn(NodataShadowWarning())

            retval = io_multi_mask(
                            self._hds, 0, xoff, yoff, width, height,
                            out, indexes_arr, indexes_count)
        elif gdt == 1:
            retval = io_multi_ubyte(
                            self._hds, 0, xoff, yoff, width, height,
                            out, indexes_arr, indexes_count)
        elif gdt == 2:
            retval = io_multi_uint16(
                            self._hds, 0, xoff, yoff, width, height,
                            out, indexes_arr, indexes_count)
        elif gdt == 3:
            retval = io_multi_int16(
                            self._hds, 0, xoff, yoff, width, height,
                            out, indexes_arr, indexes_count)
        elif gdt == 4:
            retval = io_multi_uint32(
                            self._hds, 0, xoff, yoff, width, height,
                            out, indexes_arr, indexes_count)
        elif gdt == 5:
            retval = io_multi_int32(
                            self._hds, 0, xoff, yoff, width, height,
                            out, indexes_arr, indexes_count)
        elif gdt == 6:
            retval = io_multi_float32(
                            self._hds, 0, xoff, yoff, width, height,
                            out, indexes_arr, indexes_count)
        elif gdt == 7:
            retval = io_multi_float64(
                            self._hds, 0, xoff, yoff, width, height,
                            out, indexes_arr, indexes_count)
        elif gdt == 8:
            retval = io_multi_cint16(
                            self._hds, 0, xoff, yoff, width, height,
                            out, indexes_arr, indexes_count)
        elif gdt == 9:
            retval = io_multi_cint32(
                            self._hds, 0, xoff, yoff, width, height,
                            out, indexes_arr, indexes_count)
        elif gdt == 10:
            retval = io_multi_cfloat32(
                            self._hds, 0, xoff, yoff, width, height,
                            out, indexes_arr, indexes_count)
        elif gdt == 11:
            retval = io_multi_cfloat64(
                            self._hds, 0, xoff, yoff, width, height,
                            out, indexes_arr, indexes_count)

        if retval in (1, 2, 3):
            raise IOError("Read or write failed")
        elif retval == 4:
            raise ValueError("NULL band")

        return out


    def dataset_mask(self, window=None, boundless=False):
        """Calculate the dataset's 2D mask. Derived from the individual band masks
        provided by read_masks().

        Parameters
        ----------
        window and boundless are passed directly to read_masks()

        Returns
        -------
        ndarray, shape=(self.height, self.width), dtype='uint8'
        0 = nodata, 255 = valid data

        The dataset mask is calculate based on the individual band masks according to
        the following logic, in order of precedence:

        1. If a .msk file, dataset-wide alpha or internal mask exists,
           it will be used as the dataset mask.
        2. If an 4-band RGBA with a shadow nodata value,
           band 4 will be used as the dataset mask.
        3. If a nodata value exists, use the binary OR (|) of the band masks
        4. If no nodata value exists, return a mask filled with 255

        Note that this differs from read_masks and GDAL RFC15
        in that it applies per-dataset, not per-band
        (see https://trac.osgeo.org/gdal/wiki/rfc15_nodatabitmask)
        """
        kwargs = {
            'window': window,
            'boundless': boundless}

        # GDAL found dataset-wide alpha band or mask
        # All band masks are equal so we can return the first
        if self.mask_flags[0] & MaskFlags.per_dataset:
            return self.read_masks(1, **kwargs)

        # use Alpha mask if available and looks like RGB, even if nodata is shadowing
        elif self.count == 4 and self.colorinterp(1) == ColorInterp.red:
            return self.read_masks(4, **kwargs)

        # Or use the binary OR intersection of all GDALGetMaskBands
        else:
            mask = self.read_masks(1, **kwargs)
            for i in range(1, self.count):
                mask = mask | self.read_masks(i, **kwargs)
            return mask
<<<<<<< HEAD


    def read_mask(self, indexes=None, out=None, window=None, boundless=False):
        """Read the mask band into an `out` array if provided,
        otherwise return a new array containing the dataset's
        valid data mask.

        The optional `window` argument takes a tuple like:

            ((row_start, row_stop), (col_start, col_stop))

        specifying a raster subset to write into.
        """
        cdef GDALRasterBandH band
        cdef GDALRasterBandH mask

        warnings.warn(
            "read_mask() is deprecated and will be removed by Rasterio 1.0. "
            "Please use read_masks() instead.",
            FutureWarning,
            stacklevel=2)

        band = self.band(1)
        mask = GDALGetMaskBand(band)
        if mask == NULL:
            return None

        if out is None:
            out_shape = (
                window
                and window_shape(window, self.height, self.width)
                or self.shape)
            out = np.empty(out_shape, np.uint8)
        if window:
            window = eval_window(window, self.height, self.width)
            yoff = window[0][0]
            xoff = window[1][0]
            height = window[0][1] - yoff
            width = window[1][1] - xoff
        else:
            xoff = yoff = 0
            width = self.width
            height = self.height

        io_ubyte(
            mask, 0, xoff, yoff, width, height, out)
        return out
=======
>>>>>>> 4afb610d

    def sample(self, xy, indexes=None):
        """Get the values of a dataset at certain positions

        Values are from the nearest pixel. They are not interpolated.

        Parameters
        ----------
        xy : iterable, pairs of floats
            A sequence or generator of (x, y) pairs.

        indexes : list of ints or a single int, optional
            If `indexes` is a list, the result is a 3D array, but is
            a 2D array if it is a band index number.

        Returns
        -------
        Iterable, yielding dataset values for the specified `indexes`
        as an ndarray.
        """
        # In https://github.com/mapbox/rasterio/issues/378 a user has
        # found what looks to be a Cython generator bug. Until that can
        # be confirmed and fixed, the workaround is a pure Python
        # generator implemented in sample.py.
        return sample_gen(self, xy, indexes)


cdef class DatasetWriterBase(DatasetReaderBase):
    # Read-write access to raster data and metadata.

    def __init__(self, path, mode, driver=None, width=None, height=None,
                 count=None, crs=None, transform=None, dtype=None, nodata=None,
                 **kwargs):
        # Validate write mode arguments.
        if mode == 'w':
            if not isinstance(driver, string_types):
                raise TypeError("A driver name string is required.")
            try:
                width = int(width)
                height = int(height)
            except:
                raise TypeError("Integer width and height are required.")
            try:
                count = int(count)
            except:
                raise TypeError("Integer band count is required.")
            try:
                assert dtype is not None
                _ = np.dtype(dtype)
            except:
                raise TypeError("A valid dtype is required.")
        self.name = path
        self.mode = mode
        self.driver = driver
        self.width = width
        self.height = height
        self._count = count
        self._init_dtype = np.dtype(dtype).name
        self._init_nodata = nodata
        self._hds = NULL
        self._count = count
        self._crs = crs
        if transform is not None:
            self._transform = transform.to_gdal()
        self._closed = True
        self._dtypes = []
        self._nodatavals = []
        self._options = kwargs.copy()

    def __repr__(self):
        return "<%s RasterUpdater name='%s' mode='%s'>" % (
            self.closed and 'closed' or 'open',
            self.name,
            self.mode)

    def start(self):
        cdef const char *drv_name = NULL
        cdef char **options = NULL
        cdef char *key_c = NULL
        cdef char *val_c = NULL
        cdef GDALDriverH drv = NULL
        cdef GDALRasterBandH band = NULL
        cdef int success

        # Parse the path to determine if there is scheme-specific
        # configuration to be done.
        path, archive, scheme = parse_path(self.name)
        path = vsi_path(path, archive, scheme)

        if scheme and scheme != 'file':
            raise TypeError(
                "VFS '{0}' datasets can not be created or updated.".format(
                    scheme))

        name_b = path.encode('utf-8')
        cdef const char *fname = name_b

        kwds = []

        if self.mode == 'w':

            # Delete existing file, create.
            if os.path.exists(path):
                os.unlink(path)

            driver_b = self.driver.encode('utf-8')
            drv_name = driver_b
            try:
                with CPLErrors() as cple:
                    drv = GDALGetDriverByName(drv_name)
                    cple.check()
            except Exception as err:
                raise DriverRegistrationError(str(err))

            # Find the equivalent GDAL data type or raise an exception
            # We've mapped numpy scalar types to GDAL types so see
            # if we can crosswalk those.
            if hasattr(self._init_dtype, 'type'):
                tp = self._init_dtype.type
                if tp not in dtypes.dtype_rev:
                    raise ValueError(
                        "Unsupported dtype: %s" % self._init_dtype)
                else:
                    gdal_dtype = dtypes.dtype_rev.get(tp)
            else:
                gdal_dtype = dtypes.dtype_rev.get(self._init_dtype)

            # Creation options
            for k, v in self._options.items():
                # Skip items that are definitely *not* valid driver options.
                if k.lower() in ['affine']:
                    continue
                kwds.append((k.lower(), v))
                k, v = k.upper(), str(v).upper()

                # Guard against block size that exceed image size.
                if k == 'BLOCKXSIZE' and int(v) > self.width:
                    raise ValueError("blockxsize exceeds raster width.")
                if k == 'BLOCKYSIZE' and int(v) > self.height:
                    raise ValueError("blockysize exceeds raster height.")

                key_b = k.encode('utf-8')
                val_b = v.encode('utf-8')
                key_c = key_b
                val_c = val_b
                options = CSLSetNameValue(options, key_c, val_c)
                log.debug(
                    "Option: %r\n",
                    (k, CSLFetchNameValue(options, key_c)))

            try:
                with CPLErrors() as cple:
                    self._hds = GDALCreate(
                        drv, fname, self.width, self.height, self._count,
                        gdal_dtype, options)
                    cple.check()
            except Exception as err:
                if options != NULL:
                    CSLDestroy(options)
                raise

            if self._init_nodata is not None:

                if not in_dtype_range(self._init_nodata, self._init_dtype):
                    raise ValueError(
                        "Given nodata value, %s, is beyond the valid "
                        "range of its data type, %s." % (
                            self._init_nodata, self._init_dtype))

                for i in range(self._count):
                    band = self.band(i + 1)
                    success = GDALSetRasterNoDataValue(band,
                                                       self._init_nodata)

            if self._transform:
                self.write_transform(self._transform)
            if self._crs:
                self.set_crs(self._crs)

        elif self.mode == 'r+':
            try:
                with CPLErrors() as cple:
                    self._hds = GDALOpen(fname, 1)
                    cple.check()
            except CPLE_OpenFailedError as err:
                raise RasterioIOError(str(err))

        drv = GDALGetDatasetDriver(self._hds)
        drv_name = GDALGetDriverShortName(drv)
        self.driver = drv_name.decode('utf-8')

        self._count = GDALGetRasterCount(self._hds)
        self.width = GDALGetRasterXSize(self._hds)
        self.height = GDALGetRasterYSize(self._hds)
        self.shape = (self.height, self.width)

        self._transform = self.read_transform()
        self._crs = self.read_crs()

        if options != NULL:
            CSLDestroy(options)

        # touch self.meta
        _ = self.meta

        self.update_tags(ns='rio_creation_kwds', **kwds)
        self._closed = False

    def set_crs(self, crs):
        """Writes a coordinate reference system to the dataset."""
        cdef char *proj_c = NULL
        cdef char *wkt = NULL
        cdef OGRSpatialReferenceH osr = NULL

        osr = OSRNewSpatialReference(NULL)
        if osr == NULL:
            raise ValueError("Null spatial reference")
        params = []

        log.debug("Input CRS: %r", crs)

        # Normally, we expect a CRS dict.
        if isinstance(crs, dict):
            crs = CRS(crs)
        if isinstance(crs, CRS):
            # EPSG is a special case.
            init = crs.get('init')
            if init:
                auth, val = init.split(':')
                if auth.upper() == 'EPSG':
                    OSRImportFromEPSG(osr, int(val))
            else:
                crs['wktext'] = True
                for k, v in crs.items():
                    if v is True or (k in ('no_defs', 'wktext') and v):
                        params.append("+%s" % k)
                    else:
                        params.append("+%s=%s" % (k, v))
                proj = " ".join(params)
                log.debug("PROJ.4 to be imported: %r", proj)
                proj_b = proj.encode('utf-8')
                proj_c = proj_b
                OSRImportFromProj4(osr, proj_c)
        # Fall back for CRS strings like "EPSG:3857."
        else:
            proj_b = crs.encode('utf-8')
            proj_c = proj_b
            OSRSetFromUserInput(osr, proj_c)

        # Fixup, export to WKT, and set the GDAL dataset's projection.
        OSRFixup(osr)
        OSRExportToWkt(osr, &wkt)
        wkt_b = wkt
        log.debug("Exported WKT: %s", wkt_b.decode('utf-8'))
        GDALSetProjection(self._hds, wkt)

        CPLFree(wkt)
        OSRDestroySpatialReference(osr)
        self._crs = crs
        log.debug("Self CRS: %r", self._crs)

    property crs:
        """A mapping of PROJ.4 coordinate reference system params.
        """

        def __get__(self):
            return self.get_crs()

        def __set__(self, value):
            self.set_crs(value)

    def write_transform(self, transform):
        if self._hds == NULL:
            raise ValueError("Can't read closed raster file")

        if [abs(v) for v in transform] == [0, 1, 0, 0, 0, 1]:
            warnings.warn(
                "Dataset uses default geotransform (Affine.identity). "
                "No transform will be written to the output by GDAL.",
                UserWarning
            )

        cdef double gt[6]
        for i in range(6):
            gt[i] = transform[i]
        err = GDALSetGeoTransform(self._hds, gt)
        if err:
            raise ValueError("transform not set: %s" % transform)
        self._transform = transform

    property transform:
        """An affine transformation that maps pixel row/column
        coordinates to coordinates in the specified crs. The affine
        transformation is represented by a six-element sequence.
        Reference system coordinates can be calculated by the
        following formula

        X = Item 0 + Column * Item 1 + Row * Item 2
        Y = Item 3 + Column * Item 4 + Row * Item 5

        See also this class's ul() method.
        """

        def __get__(self):
            return Affine.from_gdal(*self.get_transform())

        def __set__(self, value):
            self.write_transform(value.to_gdal())

    def set_nodatavals(self, vals):
        cdef GDALRasterBandH band = NULL
        cdef double nodataval
        cdef int success

        for i, val in zip(self.indexes, vals):
            band = self.band(i)
            nodataval = val
            success = GDALSetRasterNoDataValue(band, nodataval)
            if success:
                raise ValueError("Invalid nodata value: %r", val)
        self._nodatavals = vals

    property nodatavals:
        """A list by band of a dataset's nodata values.
        """

        def __get__(self):
            return self.get_nodatavals()

    property nodata:
        """The dataset's single nodata value."""

        def __get__(self):
            return self.nodatavals[0]

        def __set__(self, value):
            self.set_nodatavals([value for old_val in self.nodatavals])

    def write(self, src, indexes=None, window=None):
        """Write the src array into indexed bands of the dataset.

        If `indexes` is a list, the src must be a 3D array of
        matching shape. If an int, the src must be a 2D array.

        See `read()` for usage of the optional `window` argument.
        """
        cdef int height, width, xoff, yoff, indexes_count
        cdef int retval = 0

        if self._hds == NULL:
            raise ValueError("can't write to closed raster file")

        if indexes is None:
            indexes = self.indexes
        elif isinstance(indexes, int):
            indexes = [indexes]
            src = np.array([src])
        if len(src.shape) != 3 or src.shape[0] != len(indexes):
            raise ValueError(
                "Source shape is inconsistent with given indexes")

        check_dtypes = set()
        # Check each index before processing 3D array
        for bidx in indexes:
            if bidx not in self.indexes:
                raise IndexError("band index out of range")
            idx = self.indexes.index(bidx)
            check_dtypes.add(self.dtypes[idx])
        if len(check_dtypes) > 1:
            raise ValueError("more than one 'dtype' found")
        elif len(check_dtypes) == 0:
            dtype = self.dtypes[0]
        else:  # unique dtype; normal case
            dtype = check_dtypes.pop()

        if src is not None and src.dtype != dtype:
            raise ValueError(
                "the array's dtype '%s' does not match "
                "the file's dtype '%s'" % (src.dtype, dtype))

        # Require C-continguous arrays (see #108).
        src = np.require(src, dtype=dtype, requirements='C')

        # Prepare the IO window.
        if window:
            window = eval_window(window, self.height, self.width)
            yoff = <int>window[0][0]
            xoff = <int>window[1][0]
            height = <int>window[0][1] - yoff
            width = <int>window[1][1] - xoff
        else:
            xoff = yoff = <int>0
            width = <int>self.width
            height = <int>self.height

        # Call io_multi* functions with C type args so that they
        # can release the GIL.
        indexes_arr = np.array(indexes, dtype=int)
        indexes_count = <int>indexes_arr.shape[0]
        gdt = dtypes.dtype_rev[dtype]
        if gdt == 1:
            retval = io_multi_ubyte(
                            self._hds, 1, xoff, yoff, width, height,
                            src, indexes_arr, indexes_count)
        elif gdt == 2:
            retval = io_multi_uint16(
                            self._hds, 1, xoff, yoff, width, height,
                            src, indexes_arr, indexes_count)
        elif gdt == 3:
            retval = io_multi_int16(
                            self._hds, 1, xoff, yoff, width, height,
                            src, indexes_arr, indexes_count)
        elif gdt == 4:
            retval = io_multi_uint32(
                            self._hds, 1, xoff, yoff, width, height,
                            src, indexes_arr, indexes_count)
        elif gdt == 5:
            retval = io_multi_int32(
                            self._hds, 1, xoff, yoff, width, height,
                            src, indexes_arr, indexes_count)
        elif gdt == 6:
            retval = io_multi_float32(
                            self._hds, 1, xoff, yoff, width, height,
                            src, indexes_arr, indexes_count)
        elif gdt == 7:
            retval = io_multi_float64(
                            self._hds, 1, xoff, yoff, width, height,
                            src, indexes_arr, indexes_count)
        elif gdt == 8:
            retval = io_multi_cint16(
                            self._hds, 1, xoff, yoff, width, height,
                            src, indexes_arr, indexes_count)
        elif gdt == 9:
            retval = io_multi_cint32(
                            self._hds, 1, xoff, yoff, width, height,
                            src, indexes_arr, indexes_count)
        elif gdt == 10:
            retval = io_multi_cfloat32(
                            self._hds, 1, xoff, yoff, width, height,
                            src, indexes_arr, indexes_count)
        elif gdt == 11:
            retval = io_multi_cfloat64(
                            self._hds, 1, xoff, yoff, width, height,
                            src, indexes_arr, indexes_count)

        if retval in (1, 2, 3):
            raise IOError("Read or write failed")
        elif retval == 4:
            raise ValueError("NULL band")

    def write_band(self, bidx, src, window=None):
        """Write the src array into the `bidx` band.

        Band indexes begin with 1: read_band(1) returns the first band.

        The optional `window` argument takes a tuple like:

            ((row_start, row_stop), (col_start, col_stop))

        specifying a raster subset to write into.
        """
        self.write(src, bidx, window=window)

    def update_tags(self, bidx=0, ns=None, **kwargs):
        """Updates the tags of a dataset or one of its bands.

        Tags are pairs of key and value strings. Tags belong to
        namespaces.  The standard namespaces are: default (None) and
        'IMAGE_STRUCTURE'.  Applications can create their own additional
        namespaces.

        The optional bidx argument can be used to select the dataset
        band. The optional ns argument can be used to select a namespace
        other than the default.
        """
        cdef char *key_c = NULL
        cdef char *value_c = NULL
        cdef GDALMajorObjectH hobj = NULL
        cdef const char *domain_c = NULL
        cdef char **papszStrList = NULL
        if bidx > 0:
            hobj = self.band(bidx)
        else:
            hobj = self._hds
        if ns:
            domain_b = ns.encode('utf-8')
            domain_c = domain_b
        else:
            domain_c = NULL

        papszStrList = CSLDuplicate(
            GDALGetMetadata(hobj, domain_c))

        for key, value in kwargs.items():
            key_b = text_type(key).encode('utf-8')
            value_b = text_type(value).encode('utf-8')
            key_c = key_b
            value_c = value_b
            papszStrList = CSLSetNameValue(
                    papszStrList, key_c, value_c)

        retval = GDALSetMetadata(hobj, papszStrList, domain_c)
        if papszStrList != NULL:
            CSLDestroy(papszStrList)

        if retval == 2:
            log.warn("Tags accepted but may not be persisted.")
        elif retval == 3:
            raise RuntimeError("Tag update failed.")

    def write_colormap(self, bidx, colormap):
        """Write a colormap for a band to the dataset."""
        cdef GDALRasterBandH hBand = NULL
        cdef GDALColorTableH hTable = NULL
        cdef GDALColorEntry color

        hBand = self.band(bidx)

        # RGB only for now. TODO: the other types.
        # GPI_Gray=0,  GPI_RGB=1, GPI_CMYK=2,     GPI_HLS=3
        hTable = GDALCreateColorTable(1)
        vals = range(256)

        for i, rgba in colormap.items():
            if len(rgba) == 4 and self.driver in ('GTiff'):
                warnings.warn(
                    "This format doesn't support alpha in colormap entries. "
                    "The value will be ignored.")

            elif len(rgba) == 3:
                rgba = tuple(rgba) + (255,)

            if i not in vals:
                log.warn("Invalid colormap key %d", i)
                continue

            color.c1, color.c2, color.c3, color.c4 = rgba
            GDALSetColorEntry(hTable, i, &color)

        # TODO: other color interpretations?
        GDALSetRasterColorInterpretation(hBand, 1)
        GDALSetRasterColorTable(hBand, hTable)
        GDALDestroyColorTable(hTable)

    def write_mask(self, mask_array, window=None):
        """Write the valid data mask src array into the dataset's band
        mask.

        The optional `window` argument takes a tuple like:

            ((row_start, row_stop), (col_start, col_stop))

        specifying a raster subset to write into.
        """
        cdef GDALRasterBandH band = NULL
        cdef GDALRasterBandH mask = NULL

        band = self.band(1)

        try:
            with CPLErrors() as cple:
                retval = GDALCreateMaskBand(band, 0x02)
                cple.check()
                mask = GDALGetMaskBand(band)
                cple.check()
                log.debug("Created mask band")
        except:
            raise RasterioIOError("Failed to get mask.")

        if window:
            window = eval_window(window, self.height, self.width)
            yoff = window[0][0]
            xoff = window[1][0]
            height = window[0][1] - yoff
            width = window[1][1] - xoff
        else:
            xoff = yoff = 0
            width = self.width
            height = self.height

        if mask_array is True:
            GDALFillRaster(mask, 255, 0)
        elif mask_array is False:
            GDALFillRaster(mask, 0, 0)
        elif mask_array.dtype == np.bool:
            array = 255 * mask_array.astype(np.uint8)
            retval = io_ubyte(
                mask, 1, xoff, yoff, width, height, array)
        else:
            retval = io_ubyte(
                mask, 1, xoff, yoff, width, height, mask_array)

    def build_overviews(self, factors, resampling=Resampling.nearest):
        """Build overviews at one or more decimation factors for all
        bands of the dataset."""
        cdef int *factors_c = NULL
        cdef const char *resampling_c = NULL

        try:
            # GDALBuildOverviews() takes a string algo name, not a
            # Resampling enum member (like warping) and accepts only
            # a subset of the warp algorithms. 'NONE' is omitted below
            # (what does that even mean?) and so is 'AVERAGE_MAGPHASE'
            # (no corresponding member in the warp enum).
            resampling_map = {
                0: 'NEAREST',
                2: 'CUBIC',
                5: 'AVERAGE',
                6: 'MODE',
                7: 'GAUSS'}
            resampling_alg = resampling_map[Resampling(resampling.value)]
        except (KeyError, ValueError):
            raise ValueError(
                "resampling must be one of: {0}".format(", ".join(
                    ['Resampling.{0}'.format(Resampling(k).name) for k in
                     resampling_map.keys()])))

        # Allocate arrays.
        if factors:
            factors_c = <int *>CPLMalloc(len(factors)*sizeof(int))
            for i, factor in enumerate(factors):
                factors_c[i] = factor
            try:
                with CPLErrors() as cple:
                    resampling_b = resampling_alg.encode('utf-8')
                    resampling_c = resampling_b
                    err = GDALBuildOverviews(self._hds, resampling_c,
                        len(factors), factors_c, 0, NULL, NULL, NULL)
                    cple.check()
            finally:
                if factors_c != NULL:
                    CPLFree(factors_c)


cdef class InMemoryRaster:
    """
    Class that manages a single-band in memory GDAL raster dataset.  Data type
    is determined from the data type of the input numpy 2D array (image), and
    must be one of the data types supported by GDAL
    (see rasterio.dtypes.dtype_rev).  Data are populated at create time from
    the 2D array passed in.

    Use the 'with' pattern to instantiate this class for automatic closing
    of the memory dataset.

    This class includes attributes that are intended to be passed into GDAL
    functions:
    self.dataset
    self.band
    self.band_ids  (single element array with band ID of this dataset's band)
    self.transform (GDAL compatible transform array)

    This class is only intended for internal use within rasterio to support
    IO with GDAL.  Other memory based operations should use numpy arrays.
    """

    def __cinit__(self, image, transform=None, crs=None):
        """
        Create in-memory raster dataset, and populate its initial values with
        the values in image.

        :param image: 2D numpy array.  Must be of supported data type
        (see rasterio.dtypes.dtype_rev)
        :param transform: GDAL compatible transform array
        """

        self._image = image

        cdef int i = 0  # avoids Cython warning in for loop below
        cdef const char *srcwkt = NULL
        cdef OGRSpatialReferenceH osr = NULL
        cdef GDALDriverH mdriver = NULL

        if len(image.shape) == 3:
            count, height, width = image.shape
        elif len(image.shape) == 2:
            count = 1
            height, width = image.shape

        self.band_ids[0] = 1

        with CPLErrors() as cple:
            memdriver = GDALGetDriverByName("MEM")
            cple.check()
            datasetname = str(uuid.uuid4()).encode('utf-8')
            self._hds = GDALCreate(
                memdriver, <const char *>datasetname, width, height, count,
                <GDALDataType>dtypes.dtype_rev[image.dtype.name], NULL)
            cple.check()

        if transform is not None:
            for i in range(6):
                self.transform[i] = transform[i]
            err = GDALSetGeoTransform(self._hds, self.transform)
            if err:
                raise ValueError("transform not set: %s" % transform)

        # Set projection if specified (for use with
        # GDALSuggestedWarpOutput2()).
        if crs:
            osr = _osr_from_crs(crs)
            OSRExportToWkt(osr, &srcwkt)
            GDALSetProjection(self._hds, srcwkt)
            log.debug("Set CRS on temp source dataset: %s", srcwkt)
            CPLFree(srcwkt)
            OSRDestroySpatialReference(osr)

        self.write(image)

    def __enter__(self):
        return self

    def __exit__(self, *args, **kwargs):
        self.close()

    cdef GDALDatasetH handle(self) except NULL:
        """Return the object's GDAL dataset handle"""
        return self._hds

    cdef GDALRasterBandH band(self, int bidx) except NULL:
        """Return a GDAL raster band handle"""
        cdef GDALRasterBandH band = NULL

        try:
            with CPLErrors() as cple:
                band = GDALGetRasterBand(self._hds, bidx)
                cple.check()
        except CPLE_IllegalArgError as exc:
            raise IndexError(str(exc))
        if band == NULL:
            raise ValueError("NULL band")

        return band

    def close(self):
        if self._hds != NULL:
            GDALClose(self._hds)
            self._hds = NULL

    def read(self):
        io_auto(self._image, self.band(1), False)
        return self._image

    def write(self, image):
        io_auto(image, self.band(1), True)


cdef class BufferedDatasetWriterBase(DatasetWriterBase):

    def __repr__(self):
        return "<%s IndirectRasterUpdater name='%s' mode='%s'>" % (
            self.closed and 'closed' or 'open',
            self.name,
            self.mode)

    def start(self):
        cdef const char *drv_name = NULL
        cdef GDALDriverH drv = NULL
        cdef GDALDriverH memdrv = NULL
        cdef GDALRasterBandH band = NULL
        cdef GDALDatasetH temp = NULL
        cdef int success

        # Parse the path to determine if there is scheme-specific
        # configuration to be done.
        path = vsi_path(*parse_path(self.name))
        name_b = path.encode('utf-8')
        cdef const char *fname = name_b

        memdrv = GDALGetDriverByName("MEM")

        if self.mode == 'w':
            # Find the equivalent GDAL data type or raise an exception
            # We've mapped numpy scalar types to GDAL types so see
            # if we can crosswalk those.
            if hasattr(self._init_dtype, 'type'):
                tp = self._init_dtype.type
                if tp not in dtypes.dtype_rev:
                    raise ValueError(
                        "Unsupported dtype: %s" % self._init_dtype)
                else:
                    gdal_dtype = dtypes.dtype_rev.get(tp)
            else:
                gdal_dtype = dtypes.dtype_rev.get(self._init_dtype)

            try:
                with CPLErrors() as cple:
                    self._hds = GDALCreate(
                        memdrv, "temp", self.width, self.height, self._count,
                        gdal_dtype, NULL)
                    cple.check()
            except:
                raise

            if self._init_nodata is not None:
                for i in range(self._count):
                    band = self.band(i+1)
                    success = GDALSetRasterNoDataValue(
                        band, self._init_nodata)
            if self._transform:
                self.write_transform(self._transform)
            if self._crs:
                self.set_crs(self._crs)

        elif self.mode == 'r+':
            try:
                with CPLErrors() as cple:
                    temp = GDALOpen(fname, 0)
                    cple.check()
            except Exception as exc:
                raise RasterioIOError(str(exc))

            try:
                with CPLErrors() as cple:
                    self._hds = GDALCreateCopy(
                        memdrv, "temp", temp, 1, NULL, NULL, NULL)
                    cple.check()
            except:
                raise

            drv = GDALGetDatasetDriver(temp)
            self.driver = get_driver_name(drv)
            GDALClose(temp)

        self._count = GDALGetRasterCount(self._hds)
        self.width = GDALGetRasterXSize(self._hds)
        self.height = GDALGetRasterYSize(self._hds)
        self.shape = (self.height, self.width)

        self._transform = self.read_transform()
        self._crs = self.read_crs()

        # touch self.meta
        _ = self.meta

        self._closed = False

    def close(self):
        cdef const char *drv_name = NULL
        cdef char **options = NULL
        cdef char *key_c = NULL
        cdef char *val_c = NULL
        cdef GDALDriverH drv = NULL
        cdef GDALDatasetH temp = NULL
        cdef int success
        name_b = self.name.encode('utf-8')
        cdef const char *fname = name_b

        # Delete existing file, create.
        if os.path.exists(self.name):
            os.unlink(self.name)

        driver_b = self.driver.encode('utf-8')
        drv_name = driver_b
        drv = GDALGetDriverByName(drv_name)
        if drv == NULL:
            raise ValueError("NULL driver for %s", self.driver)

        kwds = []
        # Creation options
        for k, v in self._options.items():
            # Skip items that are definitely *not* valid driver options.
            if k.lower() in ['affine']:
                continue
            kwds.append((k.lower(), v))
            k, v = k.upper(), str(v).upper()
            key_b = k.encode('utf-8')
            val_b = v.encode('utf-8')
            key_c = key_b
            val_c = val_b
            options = CSLSetNameValue(options, key_c, val_c)
            log.debug(
                "Option: %r\n",
                (k, CSLFetchNameValue(options, key_c)))

        #self.update_tags(ns='rio_creation_kwds', **kwds)
        try:
            with CPLErrors() as cple:
                temp = GDALCreateCopy(
                    drv, fname, self._hds, 1, options, NULL, NULL)
                cple.check()
        except:
            raise
        finally:
            if options != NULL:
                CSLDestroy(options)
            if temp != NULL:
                GDALClose(temp)


def virtual_file_to_buffer(filename):
    """Read content of a virtual file into a Python bytes buffer."""
    cdef unsigned char *buff = NULL
    cdef const char *cfilename = NULL
    cdef vsi_l_offset buff_len = 0

    filename_b = filename if not isinstance(filename, string_types) else filename.encode('utf-8')
    cfilename = filename_b

    try:
        with CPLErrors() as cple:
            buff = VSIGetMemFileBuffer(cfilename, &buff_len, 0)
            cple.check()
    except:
        raise

    n = buff_len
    log.debug("Buffer length: %d bytes", n)
    cdef np.uint8_t[:] buff_view = <np.uint8_t[:n]>buff
    return buff_view


def get_data_window(arr, nodata=None):
    """
    Returns a window for the non-nodata pixels within the input array.

    Parameters
    ----------
    arr: numpy ndarray, <= 3 dimensions
    nodata: number
        If None, will either return a full window if arr is not a masked
        array, or will use the mask to determine non-nodata pixels.
        If provided, it must be a number within the valid range of the dtype
        of the input array.

    Returns
    -------
    ((row_start, row_stop), (col_start, col_stop))

    """

    num_dims = len(arr.shape)
    if num_dims > 3:
        raise ValueError('get_data_window input array must have no more than '
                         '3 dimensions')

    if nodata is None:
        if not hasattr(arr, 'mask'):
            return ((0, arr.shape[-2]), (0, arr.shape[-1]))
    else:
        arr = np.ma.masked_array(arr, arr == nodata)

    if num_dims == 2:
        data_rows, data_cols = np.where(arr.mask == False)
    else:
        data_rows, data_cols = np.where(
            np.any(np.rollaxis(arr.mask, 0, 3) == False, axis=2)
        )

    if data_rows.size:
        row_range = (data_rows.min(), data_rows.max() + 1)
    else:
        row_range = (0, 0)

    if data_cols.size:
        col_range = (data_cols.min(), data_cols.max() + 1)
    else:
        col_range = (0, 0)

    return (row_range, col_range)


def window_union(windows):
    """
    Union windows and return the outermost extent they cover.

    Parameters
    ----------
    windows: list-like of window objects
        ((row_start, row_stop), (col_start, col_stop))

    Returns
    -------
    ((row_start, row_stop), (col_start, col_stop))
    """


    stacked = np.dstack(windows)
    return (
        (stacked[0, 0].min(), stacked[0, 1].max()),
        (stacked[1, 0].min(), stacked[1, 1]. max())
    )


def window_intersection(windows):
    """
    Intersect windows and return the innermost extent they cover.

    Will raise ValueError if windows do not intersect.

    Parameters
    ----------
    windows: list-like of window objects
        ((row_start, row_stop), (col_start, col_stop))

    Returns
    -------
    ((row_start, row_stop), (col_start, col_stop))
    """

    if not windows_intersect(windows):
        raise ValueError('windows do not intersect')

    stacked = np.dstack(windows)
    return (
        (stacked[0, 0].max(), stacked[0, 1].min()),
        (stacked[1, 0].max(), stacked[1, 1]. min())
    )


def windows_intersect(windows):
    """
    Test if windows intersect.

    Parameters
    ----------
    windows: list-like of window objects
        ((row_start, row_stop), (col_start, col_stop))

    Returns
    -------
    boolean:
        True if all windows intersect.
    """

    from itertools import combinations

    def intersects(range1, range2):
        return not (
            range1[0] >= range2[1] or range1[1] <= range2[0]
        )

    windows = np.array(windows)

    for i in (0, 1):
        for c in combinations(windows[:, i], 2):
            if not intersects(*c):
                return False

    return True<|MERGE_RESOLUTION|>--- conflicted
+++ resolved
@@ -6,7 +6,6 @@
 import logging
 import os
 import os.path
-<<<<<<< HEAD
 import sys
 import uuid
 import warnings
@@ -19,20 +18,8 @@
 from rasterio._err import (
     CPLErrors, GDALError, CPLE_OpenFailedError, CPLE_IllegalArgError)
 from rasterio.crs import CRS
-=======
-import warnings
-
-import numpy as np
-
-cimport numpy as np
-from rasterio cimport _base, _gdal
-
->>>>>>> 4afb610d
+from rasterio.compat import text_type, string_types
 from rasterio import dtypes
-from rasterio._base import crop_window, eval_window
-from rasterio._err import CPLErrors, CPLE_OpenFailed
-from rasterio.crs import CRS
-from rasterio.compat import text_type, string_types
 from rasterio.enums import ColorInterp, MaskFlags, Resampling
 from rasterio.errors import DriverRegistrationError
 from rasterio.errors import RasterioIOError
@@ -638,30 +625,6 @@
 
 cdef class DatasetReaderBase(DatasetBase):
 
-<<<<<<< HEAD
-    def read_band(self, bidx, out=None, window=None, masked=False):
-        """Read the `bidx` band into an `out` array if provided,
-        otherwise return a new array.
-
-        Band indexes begin with 1: read_band(1) returns the first band.
-
-        The optional `window` argument is a 2 item tuple. The first item
-        is a tuple containing the indexes of the rows at which the
-        window starts and stops and the second is a tuple containing the
-        indexes of the columns at which the window starts and stops. For
-        example, ((0, 2), (0, 2)) defines a 2x2 window at the upper left
-        of the raster dataset.
-        """
-        warnings.warn(
-            "read_band() is deprecated and will be removed by Rasterio 1.0. "
-            "Please use read() instead.",
-            FutureWarning,
-            stacklevel=2)
-        return self.read(bidx, out=out, window=window, masked=masked)
-
-
-=======
->>>>>>> 4afb610d
     def read(self, indexes=None, out=None, window=None, masked=False,
             out_shape=None, boundless=False):
         """Read raster bands as a multidimensional array
@@ -1224,8 +1187,6 @@
             for i in range(1, self.count):
                 mask = mask | self.read_masks(i, **kwargs)
             return mask
-<<<<<<< HEAD
-
 
     def read_mask(self, indexes=None, out=None, window=None, boundless=False):
         """Read the mask band into an `out` array if provided,
@@ -1272,8 +1233,6 @@
         io_ubyte(
             mask, 0, xoff, yoff, width, height, out)
         return out
-=======
->>>>>>> 4afb610d
 
     def sample(self, xy, indexes=None):
         """Get the values of a dataset at certain positions
