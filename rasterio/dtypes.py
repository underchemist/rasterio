"""Mapping of GDAL to Numpy data types.

Since 0.13 we are not importing numpy here and data types are strings.
Happily strings can be used throughout Numpy and so existing code will
not break.

"""
import math

import numpy as np

from rasterio.env import GDALVersion

_GDAL_AT_LEAST_35 = GDALVersion.runtime().at_least("3.5")
_GDAL_AT_LEAST_37 = GDALVersion.runtime().at_least("3.7")

bool_ = 'bool'
ubyte = uint8 = 'uint8'
sbyte = int8 = 'int8'
uint16 = 'uint16'
int16 = 'int16'
uint32 = 'uint32'
int32 = 'int32'
uint64 = 'uint64'
int64 = 'int64'
float32 = 'float32'
float64 = 'float64'
complex_ = 'complex'
complex64 = 'complex64'
complex128 = 'complex128'

complex_int16 = "complex_int16"

dtype_fwd = {
    0: None,  # GDT_Unknown
    1: ubyte,  # GDT_Byte
    2: uint16,  # GDT_UInt16
    3: int16,  # GDT_Int16
    4: uint32,  # GDT_UInt32
    5: int32,  # GDT_Int32
    6: float32,  # GDT_Float32
    7: float64,  # GDT_Float64
    8: complex_int16,  # GDT_CInt16
    9: complex64,  # GDT_CInt32
    10: complex64,  # GDT_CFloat32
    11: complex128,  # GDT_CFloat64
}

if _GDAL_AT_LEAST_35:
    dtype_fwd[13] = int64 # GDT_Int64
    dtype_fwd[12] = uint64 # GDT_UInt64

if _GDAL_AT_LEAST_37:
    dtype_fwd[14] = sbyte  # GDT_Int8

if _GDAL_AT_LEAST_37:
    dtype_fwd[14] = sbyte # GDT_Int8

dtype_rev = dict((v, k) for k, v in dtype_fwd.items())

dtype_rev["uint8"] = 1
dtype_rev["complex"] = 11
dtype_rev["complex_int16"] = 8

if not _GDAL_AT_LEAST_37:
    dtype_rev["int8"] = 1


def _get_gdal_dtype(type_name):
    try:
        return dtype_rev[type_name]
    except KeyError:
        raise TypeError(
            f"Unsupported data type {type_name}. "
            f"Allowed data types: {list(dtype_rev)}."
        )

typename_fwd = {
    0: 'Unknown',
    1: 'Byte',
    2: 'UInt16',
    3: 'Int16',
    4: 'UInt32',
    5: 'Int32',
    6: 'Float32',
    7: 'Float64',
    8: 'CInt16',
    9: 'CInt32',
    10: 'CFloat32',
    11: 'CFloat64'}

if _GDAL_AT_LEAST_35:
    typename_fwd[13] = 'Int64'
    typename_fwd[12] = 'UInt64'

if _GDAL_AT_LEAST_37:
    typename_fwd[14] = "Int8"

if _GDAL_AT_LEAST_37:
    typename_fwd[14] = 'Int8'

typename_rev = dict((v, k) for k, v in typename_fwd.items())

f32i = numpy.finfo("float32")
f64i = numpy.finfo("float64")

dtype_ranges = {
    "int8": (-128, 127),
    "uint8": (0, 255),
    "uint16": (0, 65535),
    "int16": (-32768, 32767),
    "uint32": (0, 4294967295),
    "int32": (-2147483648, 2147483647),
    "float32": (float(f32i.min), float(f32i.max)),
    "float64": (float(f64i.min), float(f64i.max)),
}

if _GDAL_AT_LEAST_35:
    dtype_ranges['int64'] = (-9223372036854775808, 9223372036854775807)
    dtype_ranges['uint64'] = (0, 18446744073709551615)

dtype_info_registry = {"c": numpy.finfo, "f": numpy.finfo, "i": numpy.iinfo, "u": numpy.iinfo}


def in_dtype_range(value, dtype):
<<<<<<< HEAD
    """
    Check if the value is within the dtype range
    """
    if np.dtype(dtype).kind == "f" and (math.isinf(value) or math.isnan(value)):
=======
    """Test if the value is within the dtype's range of values, Nan, or Inf."""
    # The name of this function is a misnomer. What we're actually
    # testing is whether the value can be represented by the data type.
    kind = numpy.dtype(dtype).kind

    # Nan and infinity are special cases.
    if kind == "f" and (numpy.isnan(value) or numpy.isinf(value)):
>>>>>>> 4a592e8c
        return True

    info = dtype_info_registry[kind](dtype)
    return info.min <= value <= info.max


def _gdal_typename(dt):
    try:
        return typename_fwd[dtype_rev[dt]]
    except KeyError:
        return typename_fwd[dtype_rev[dt().dtype.name]]


def check_dtype(dt):
    """Check if dtype is a known dtype."""
    if str(dt) in dtype_rev:
        return True
    elif callable(dt) and str(dt().dtype) in dtype_rev:
        return True
    return False


def get_minimum_dtype(values):
    """Determine minimum type to represent values.

    Uses range checking to determine the minimum integer or floating point
    data type required to represent values.

    Parameters
    ----------
    values: list-like


    Returns
    -------
    rasterio dtype string
    """
    values = np.asanyarray(values)
    min_value = values.min()
    max_value = values.max()

    if values.dtype.kind in {'i', 'u'}:
        if min_value >= 0:
            if max_value <= 255:
                return uint8
            elif max_value <= 65535:
                return uint16
            elif max_value <= 4294967295:
                return uint32
            if not _GDAL_AT_LEAST_35:
                raise ValueError("Values out of range for supported dtypes")
            return uint64
        elif min_value >= -128 and max_value <= 127:
            return int8
        elif min_value >= -32768 and max_value <= 32767:
            return int16
        elif min_value >= -2147483648 and max_value <= 2147483647:
            return int32
        if not _GDAL_AT_LEAST_35:
            raise ValueError("Values out of range for supported dtypes")
        return int64
    else:
        if min_value >= -3.4028235e+38 and max_value <= 3.4028235e+38:
            return float32
        return float64


def is_ndarray(array):
    """Check if array is a ndarray."""

    return isinstance(array, np.ndarray) or hasattr(array, '__array__')


def can_cast_dtype(values, dtype):
    """Test if values can be cast to dtype without loss of information.

    Parameters
    ----------
    values: list-like
    dtype: numpy.dtype or string

    Returns
    -------
    boolean
        True if values can be cast to data type.
    """
    values = np.asanyarray(values)

    if values.dtype.name == _getnpdtype(dtype).name:
        return True

    elif values.dtype.kind == 'f':
        return np.allclose(values, values.astype(dtype), equal_nan=True)

    else:
        return np.array_equal(values, values.astype(dtype))


def validate_dtype(values, valid_dtypes):
    """Test if dtype of values is one of valid_dtypes.

    Parameters
    ----------
    values: list-like
    valid_dtypes: list-like
        list of valid dtype strings, e.g., ('int16', 'int32')

    Returns
    -------
    boolean:
        True if dtype of values is one of valid_dtypes
    """
    values = np.asanyarray(values)

    return (values.dtype.name in valid_dtypes or
            get_minimum_dtype(values) in valid_dtypes)


def _is_complex_int(dtype):
    return isinstance(dtype, str) and dtype.startswith("complex_int")


def _getnpdtype(dtype):
    if _is_complex_int(dtype):
        return np.dtype("complex64")
    else:
        return np.dtype(dtype)<|MERGE_RESOLUTION|>--- conflicted
+++ resolved
@@ -123,12 +123,6 @@
 
 
 def in_dtype_range(value, dtype):
-<<<<<<< HEAD
-    """
-    Check if the value is within the dtype range
-    """
-    if np.dtype(dtype).kind == "f" and (math.isinf(value) or math.isnan(value)):
-=======
     """Test if the value is within the dtype's range of values, Nan, or Inf."""
     # The name of this function is a misnomer. What we're actually
     # testing is whether the value can be represented by the data type.
@@ -136,7 +130,6 @@
 
     # Nan and infinity are special cases.
     if kind == "f" and (numpy.isnan(value) or numpy.isinf(value)):
->>>>>>> 4a592e8c
         return True
 
     info = dtype_info_registry[kind](dtype)
