"""Fetch and edit raster dataset metadata from the command line."""


import json

import affine
import click

from rasterio.rio import options
import rasterio
<<<<<<< HEAD
import rasterio.crs
from rasterio.transform import guard_transform, tastes_like_gdal
=======
from rasterio.crs import CRS
from rasterio.errors import CRSError
from rasterio.transform import guard_transform
from rasterio.compat import string_types
>>>>>>> 96e63f02


# Handlers for info module options.

def all_handler(ctx, param, value):
    """Get tags from a template file or command line."""
    if ctx.obj and ctx.obj.get('like') and value is not None:
        ctx.obj['all_like'] = value
        value = ctx.obj.get('like')
    return value


def crs_handler(ctx, param, value):
    """Get crs value from a template file or command line."""
    retval = options.from_like_context(ctx, param, value)
    if retval is None and value:
        try:
            retval = json.loads(value)
        except ValueError:
            retval = value
        try:
            if isinstance(retval, dict):
                retval = CRS(retval)
            elif isinstance(retval, string_types):
                retval = CRS.from_string(retval)
        except CRSError:
            raise click.BadParameter(
                "'%s' is not a recognized CRS." % retval,
                param=param, param_hint='crs')
    return retval


def tags_handler(ctx, param, value):
    """Get tags from a template file or command line."""
    retval = options.from_like_context(ctx, param, value)
    if retval is None and value:
        try:
            retval = dict(p.split('=') for p in value)
        except:
            raise click.BadParameter(
                "'%s' contains a malformed tag." % value,
                param=param, param_hint='transform')
    return retval


def transform_handler(ctx, param, value):
    """Get transform value from a template file or command line."""
    retval = options.from_like_context(ctx, param, value)
    if retval is None and value:
        try:
            value = json.loads(value)
        except ValueError:
            pass
        try:
            # This is the only place where we allow a GDAL geotransform
            if tastes_like_gdal(value):
                retval = affine.Affine.from_gdal(*value)
            else:
                retval = guard_transform(value)
        except:
            raise click.BadParameter(
                "'%s' is not recognized as an Affine or GDAL "
                "geotransform array." % value,
                param=param, param_hint='transform')
    return retval


# The edit-info command.

@click.command('edit-info', short_help="Edit dataset metadata.")
@options.file_in_arg
@options.nodata_opt
@click.option('--crs', callback=crs_handler, default=None,
              help="New coordinate reference system")
@click.option('--transform', callback=transform_handler,
              help="New affine transform matrix")
@click.option('--tag', 'tags', callback=tags_handler, multiple=True,
              metavar='KEY=VAL', help="New tag.")
@click.option('--all', 'allmd', callback=all_handler, flag_value='like',
              is_eager=True, default=False,
              help="Copy all metadata items from the template file.")
@options.like_opt
@click.pass_context
def edit(ctx, input, nodata, crs, transform, tags, allmd, like):
    """Edit a dataset's metadata: coordinate reference system, affine
    transformation matrix, nodata value, and tags.

    The coordinate reference system may be either a PROJ.4 or EPSG:nnnn
    string,

      --crs 'EPSG:4326'

    or a JSON text-encoded PROJ.4 object.

      --crs '{"proj": "utm", "zone": 18, ...}'

    Transforms are either JSON-encoded Affine objects (preferred),

      --transform '[300.038, 0.0, 101985.0, 0.0, -300.042, 2826915.0]'

    or JSON text-encoded GDAL geotransform arrays.

      --transform '[101985.0, 300.038, 0.0, 2826915.0, 0.0, -300.042]'

    Metadata items may also be read from an existing dataset using a
    combination of the --like option with at least one of --all,
    `--crs like`, `--nodata like`, and `--transform like`.

      rio edit-info example.tif --like template.tif --all

    To get just the transform from the template:

      rio edit-info example.tif --like template.tif --transform like

    """
    import numpy as np

    verbosity = (ctx.obj and ctx.obj.get('verbosity')) or 1

    def in_dtype_range(value, dtype):
        infos = {'c': np.finfo, 'f': np.finfo, 'i': np.iinfo,
                 'u': np.iinfo}
        rng = infos[np.dtype(dtype).kind](dtype)
        return rng.min <= value <= rng.max

    with rasterio.Env(CPL_DEBUG=(verbosity > 2)):

        with rasterio.open(input, 'r+') as dst:

            if allmd:
                nodata = allmd['nodata']
                crs = allmd['crs']
                transform = allmd['transform']
                tags = allmd['tags']

            if nodata is not None:
                dtype = dst.dtypes[0]
                if not in_dtype_range(nodata, dtype):
                    raise click.BadParameter(
                        "outside the range of the file's "
                        "data type (%s)." % dtype,
                        param=nodata, param_hint='nodata')
                dst.nodata = nodata

            if crs:
                dst.crs = crs

            if transform:
                dst.transform = transform

            if tags:
                dst.update_tags(**tags)<|MERGE_RESOLUTION|>--- conflicted
+++ resolved
@@ -6,17 +6,13 @@
 import affine
 import click
 
-from rasterio.rio import options
 import rasterio
-<<<<<<< HEAD
 import rasterio.crs
-from rasterio.transform import guard_transform, tastes_like_gdal
-=======
+from rasterio.compat import string_types
 from rasterio.crs import CRS
 from rasterio.errors import CRSError
-from rasterio.transform import guard_transform
-from rasterio.compat import string_types
->>>>>>> 96e63f02
+from rasterio.rio import options
+from rasterio.transform import guard_transform, tastes_like_gdal
 
 
 # Handlers for info module options.
