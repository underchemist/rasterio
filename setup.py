#!/usr/bin/env python

# Two environmental variables influence this script.
#
# GDAL_CONFIG: the path to a gdal-config program that points to GDAL headers,
# libraries, and data files.
#
# PACKAGE_DATA: if defined, GDAL and PROJ4 data files will be copied into the
# source or binary distribution. This is essential when creating self-contained
# binary wheels.

import copy
import itertools
import logging
import os
import platform
import pprint
import shutil
from subprocess import check_output
import sys

from pkg_resources import parse_version
from setuptools import setup
from setuptools.extension import Extension

logging.basicConfig(stream=sys.stderr, level=logging.INFO)
log = logging.getLogger()


def copy_data_tree(datadir, destdir):
    try:
        shutil.rmtree(destdir)
    except OSError:
        pass
    shutil.copytree(datadir, destdir)


# python -W all setup.py ...
if "all" in sys.warnoptions:
    log.level = logging.DEBUG

# Parse the version from the rasterio module.
with open("rasterio/__init__.py") as f:
    for line in f:
        if line.find("__version__") >= 0:
            version = line.split("=")[1].strip()
            version = version.strip('"')
            version = version.strip("'")
            continue

with open("VERSION.txt", "w") as f:
    f.write(version)

# Use Cython if available.
try:
    from Cython.Build import cythonize
except ImportError:
    raise SystemExit(
        "ERROR: Cython.Build.cythonize not found. "
        "Cython is required to build rasterio.")

# By default we'll try to get options via gdal-config. On systems without,
# options will need to be set in setup.cfg or on the setup command line.
include_dirs = []
library_dirs = []
libraries = []
extra_link_args = []
gdal2plus = False
gdal_output = [None] * 4
gdalversion = None
gdal_major_version = 0
gdal_minor_version = 0
gdal_patch_version = 0

try:
    import numpy as np

    include_dirs.append(np.get_include())
except ImportError:
    raise SystemExit("ERROR: Numpy and its headers are required to run setup().")

if "clean" not in sys.argv:
    try:
        gdal_config = os.environ.get('GDAL_CONFIG', 'gdal-config')
        for i, flag in enumerate(("--cflags", "--libs", "--datadir", "--version")):
            gdal_output[i] = check_output([gdal_config, flag]).decode("utf-8").strip()

        for item in gdal_output[0].split():
            if item.startswith("-I"):
                include_dirs.extend(item[2:].split(":"))
        for item in gdal_output[1].split():
            if item.startswith("-L"):
                library_dirs.extend(item[2:].split(":"))
            elif item.startswith("-l"):
                libraries.append(item[2:])
            else:
                # e.g. -framework GDAL
                extra_link_args.append(item)
        # datadir, gdal_output[2] handled below

        gdalversion = gdal_output[3]
        if gdalversion:
            log.info("GDAL API version obtained from gdal-config: %s",
                     gdalversion)

    except Exception as e:
        if os.name == "nt":
            log.info("Building on Windows requires extra options to setup.py "
                     "to locate needed GDAL files. More information is available "
                     "in the README.")
        else:
            log.warning("Failed to get options via gdal-config: %s", str(e))

    # Get GDAL API version from environment variable.
    if 'GDAL_VERSION' in os.environ:
        gdalversion = os.environ['GDAL_VERSION']
        log.info("GDAL API version obtained from environment: %s", gdalversion)

    # Get GDAL API version from the command line if specified there.
    if '--gdalversion' in sys.argv:
        index = sys.argv.index('--gdalversion')
        sys.argv.pop(index)
        gdalversion = sys.argv.pop(index)
        log.info("GDAL API version obtained from command line option: %s",
                 gdalversion)

    if not gdalversion:
        raise SystemExit("ERROR: A GDAL API version must be specified. Provide a path "
                 "to gdal-config using a GDAL_CONFIG environment variable "
                 "or use a GDAL_VERSION environment variable.")

    gdal_major_version, gdal_minor_version, gdal_patch_version = parse_version(
        gdalversion
    ).base_version.split(".", maxsplit=3)
    gdal_major_version = int(gdal_major_version)
    gdal_minor_version = int(gdal_minor_version)
    gdal_patch_version = int(gdal_patch_version)

    if (gdal_major_version, gdal_minor_version) < (3, 3):
        raise SystemExit("ERROR: GDAL >= 3.3 is required for rasterio. "
                 "Please upgrade GDAL.")

# Conditionally copy the GDAL data. To be used in conjunction with
# the bdist_wheel command to make self-contained binary wheels.
if os.environ.get('PACKAGE_DATA'):
    destdir = 'rasterio/gdal_data'
    if gdal_output[2]:
        log.info("Copying gdal data from %s" % gdal_output[2])
        copy_data_tree(gdal_output[2], destdir)
    else:
        # check to see if GDAL_DATA is defined
        gdal_data = os.environ.get('GDAL_DATA', None)
        if gdal_data:
            log.info("Copying gdal_data from %s" % gdal_data)
            copy_data_tree(gdal_data, destdir)

    # Conditionally copy PROJ DATA.
    projdatadir = os.environ.get('PROJ_DATA', os.environ.get('PROJ_LIB', '/usr/local/share/proj'))
    if os.path.exists(projdatadir):
        log.info("Copying proj_data from %s" % projdatadir)
        copy_data_tree(projdatadir, 'rasterio/proj_data')

compile_time_env = {
    "CTE_GDAL_MAJOR_VERSION": gdal_major_version,
    "CTE_GDAL_MINOR_VERSION": gdal_minor_version,
    "CTE_GDAL_PATCH_VERSION": gdal_patch_version,
}

ext_options = {
    'include_dirs': include_dirs,
    'library_dirs': library_dirs,
    'libraries': libraries,
    'extra_link_args': extra_link_args,
    'define_macros': [],
    'cython_compile_time_env': compile_time_env
}

if not os.name == "nt":
    # These options fail on Windows if using Visual Studio
    ext_options['extra_compile_args'] = ['-Wno-unused-parameter',
                                         '-Wno-unused-function']

# Copy extension options for cpp extension modules.
cpp_ext_options = copy.deepcopy(ext_options)

# Remove -std=c++11 from C extension options.
try:
    ext_options['extra_link_args'].remove('-std=c++11')
    ext_options['extra_compile_args'].remove('-std=c++11')
except Exception:
    pass

# GDAL 2.3 and newer requires C++11
if (gdal_major_version, gdal_minor_version) >= (2, 3):
    cpp11_flag = '-std=c++11'

    # 'extra_compile_args' may not be defined
    eca = cpp_ext_options.get('extra_compile_args', [])

    if platform.system() == 'Darwin':

        if cpp11_flag not in eca:
            eca.append(cpp11_flag)

        eca += [cpp11_flag, '-mmacosx-version-min=10.9', '-stdlib=libc++']

    # TODO: Windows

    elif cpp11_flag not in eca:
        eca.append(cpp11_flag)

    cpp_ext_options['extra_compile_args'] = eca

# Configure optional Cython coverage.
cythonize_options = {"language_level": sys.version_info[0]}
if os.environ.get('CYTHON_COVERAGE'):
    cythonize_options['compiler_directives'] = {'linetrace': True}
    cythonize_options['annotate'] = True
    ext_options['define_macros'].extend(
        [('CYTHON_TRACE', '1'), ('CYTHON_TRACE_NOGIL', '1')])

log.debug('ext_options:\n%s', pprint.pformat(ext_options))

ext_modules = None
if "clean" not in sys.argv:
    extensions = [
        Extension(
            'rasterio._base', ['rasterio/_base.pyx'], **ext_options),
        Extension(
            'rasterio._io', ['rasterio/_io.pyx'], **ext_options),
        Extension(
            'rasterio._features', ['rasterio/_features.pyx'], **ext_options),
        Extension(
            'rasterio._env', ['rasterio/_env.pyx'], **ext_options),
        Extension(
            'rasterio._warp', ['rasterio/_warp.pyx'], **cpp_ext_options),
        Extension(
            'rasterio._fill', ['rasterio/_fill.pyx'], **cpp_ext_options),
        Extension(
            'rasterio._err', ['rasterio/_err.pyx'], **ext_options),
        Extension(
            'rasterio._example', ['rasterio/_example.pyx'], **ext_options),
        Extension(
            'rasterio._version', ['rasterio/_version.pyx'], **ext_options),
        Extension(
            'rasterio.crs', ['rasterio/crs.pyx'], **ext_options),
        Extension(
            'rasterio.shutil', ['rasterio/shutil.pyx'], **ext_options),
        Extension(
            'rasterio._transform', ['rasterio/_transform.pyx'], **ext_options)]
    if gdal_major_version >= 3:
        # VSI Plugins are only 3.0+
        extensions.append(
            Extension(
                'rasterio._filepath', ['rasterio/_filepath.pyx'], **cpp_ext_options))
        extensions.append(
            Extension(
                'rasterio._vsiopener', ['rasterio/_vsiopener.pyx'], **cpp_ext_options))
    ext_modules = cythonize(
        extensions, quiet=True, compile_time_env=compile_time_env, **cythonize_options)


with open("README.rst", encoding="utf-8") as f:
    readme = f.read()

# Runtime requirements.
inst_reqs = [
    "affine",
    "attrs",
    "certifi",
    "click>=4.0",
    "cligj>=0.5",
<<<<<<< HEAD
    "numpy>=1.21",
=======
    "numpy",
>>>>>>> 4a592e8c
    "snuggs>=1.4.1",
    "click-plugins",
    "setuptools",
]

extra_reqs = {
    "docs": [
        "ghp-import",
        "numpydoc",
        "sphinx",
        "sphinx-click",
        "sphinx-rtd-theme",
    ],
    "ipython": ["ipython>=2.0"],
    "plot": ["matplotlib"],
    "s3": ["boto3>=1.2.4"],
    "test": [
        "boto3>=1.2.4",
        "hypothesis",
        "packaging",
        "pytest-cov>=2.2.0",
        "pytest>=2.8.2",
        "shapely ; python_version < '3.12'",
    ],
}

# Add all extra requirements
extra_reqs["all"] = list(set(itertools.chain(*extra_reqs.values())))

setup_args = dict(
    name="rasterio",
    version=version,
    description="Fast and direct raster I/O for use with Numpy and SciPy",
    long_description=readme,
    classifiers=[
        "Development Status :: 5 - Production/Stable",
        "Intended Audience :: Developers",
        "Intended Audience :: Information Technology",
        "Intended Audience :: Science/Research",
        "License :: OSI Approved :: BSD License",
        "Programming Language :: C",
        "Programming Language :: Cython",
        "Programming Language :: Python :: 3.9",
        "Programming Language :: Python :: 3.10",
        "Programming Language :: Python :: 3.11",
        "Programming Language :: Python :: 3",
        "Topic :: Multimedia :: Graphics :: Graphics Conversion",
        "Topic :: Scientific/Engineering :: GIS",
    ],
    keywords="raster gdal",
    author="Sean Gillies",
    author_email="sean@mapbox.com",
    url="https://github.com/rasterio/rasterio",
    license="BSD",
    package_dir={"": "."},
    packages=["rasterio", "rasterio.rio"],
    include_package_data=True,
    ext_modules=ext_modules,
    zip_safe=False,
    install_requires=inst_reqs,
    extras_require=extra_reqs,
    python_requires=">=3.9",
)

if os.environ.get('PACKAGE_DATA'):
    setup_args['package_data'] = {'rasterio': ['gdal_data/*', 'proj_data/*']}

setup(**setup_args)<|MERGE_RESOLUTION|>--- conflicted
+++ resolved
@@ -270,11 +270,7 @@
     "certifi",
     "click>=4.0",
     "cligj>=0.5",
-<<<<<<< HEAD
-    "numpy>=1.21",
-=======
     "numpy",
->>>>>>> 4a592e8c
     "snuggs>=1.4.1",
     "click-plugins",
     "setuptools",
